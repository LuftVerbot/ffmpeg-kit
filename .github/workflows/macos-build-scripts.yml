--- conflicted
+++ resolved
@@ -8,10 +8,7 @@
     paths:
       - '.github/workflows/macos-build-scripts.yml'
       - 'apple/**'
-<<<<<<< HEAD
       - '!apple/README.md'
-=======
->>>>>>> 0e470562
       - 'scripts/**'
       - 'tools/**'
       - 'apple.sh'
@@ -23,6 +20,7 @@
     paths:
       - '.github/workflows/macos-build-scripts.yml'
       - 'apple/**'
+      - '!apple/README.md'
       - 'scripts/**'
       - 'tools/**'
       - 'apple.sh'
