apply plugin: 'com.android.library'

android {
    if (project.android.hasProperty("namespace")) {
        namespace 'com.arthenica.ffmpegkit'
    }
    compileSdk 33
    ndkVersion "22.1.7171670"

    defaultConfig {
        minSdk 24
        targetSdk 33
        versionCode 240600
        versionName "6.0"
        project.archivesBaseName = "ffmpeg-kit"
        consumerProguardFiles "consumer-rules.pro"
    }

    buildTypes {
        release {
            minifyEnabled false
            proguardFiles getDefaultProguardFile('proguard-android-optimize.txt'), 'proguard-rules.pro'
        }
    }

    compileOptions {
        sourceCompatibility JavaVersion.VERSION_11
        targetCompatibility JavaVersion.VERSION_11
    }

    sourceSets {
        main {
            jniLibs.srcDirs = ["../libs"]
        }
    }

    testOptions {
        unitTests.returnDefaultValues = true
        unitTests.all {
            systemProperty 'enable.ffmpeg.kit.test.mode', 'true'
        }
    }
}

task javadoc(type: Javadoc) {
    title = 'FFmpegKit'
    destinationDir = file("${projectDir}/../../docs/android/javadoc")
    classpath += project.files(android.getBootClasspath().join(File.pathSeparator))
    source = android.sourceSets.main.java.srcDirs
    configurations.implementation.setCanBeResolved(true)
    classpath += configurations.implementation
}

dependencies {
    api 'com.arthenica:smart-exception-java:0.2.1'
<<<<<<< HEAD
    testImplementation "androidx.test.ext:junit:1.1.3"
    testImplementation 'org.json:json:20220320'
=======
    testImplementation "androidx.test.ext:junit:1.1.5"
    testImplementation 'org.json:json:20230618'
>>>>>>> c82a68e1
}<|MERGE_RESOLUTION|>--- conflicted
+++ resolved
@@ -53,11 +53,6 @@
 
 dependencies {
     api 'com.arthenica:smart-exception-java:0.2.1'
-<<<<<<< HEAD
-    testImplementation "androidx.test.ext:junit:1.1.3"
-    testImplementation 'org.json:json:20220320'
-=======
     testImplementation "androidx.test.ext:junit:1.1.5"
     testImplementation 'org.json:json:20230618'
->>>>>>> c82a68e1
 }